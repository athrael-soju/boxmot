--- conflicted
+++ resolved
@@ -1,25 +1,14 @@
-<<<<<<< HEAD
-from .yolonas import YoloNASStrategy
-from .yolov8 import Yolov8Strategy
-from .yolox import YoloXStrategy
-=======
 from boxmot.utils.checks import TestRequirements
+
 tr = TestRequirements()
->>>>>>> e6c36f44
 
 
-<<<<<<< HEAD
-
-def find_yolo_engine(yolo_model):
-    for key in YOLO_SWITCH.keys():
-        if key in str(yolo_model):
-            return YOLO_SWITCH[key]
-=======
 def get_yolo_inferer(yolo_model):
 
     if 'yolox' in str(yolo_model):
         try:
             import yolox  # for linear_assignment
+            assert yolox.__version__
         except (ImportError, AssertionError, AttributeError):
             tr.check_packages(('yolox==0.3.0',), cmds='--no-dependencies')
             tr.check_packages(('tabulate',))  # needed dependency
@@ -33,8 +22,8 @@
     elif 'yolo_nas' in str(yolo_model):
         try:
             import super_gradients  # for linear_assignment
+            assert super_gradients.__version__
         except (ImportError, AssertionError, AttributeError):
             tr.check_packages(('super-gradients==3.1.1',))  # install
         from .yolonas import YoloNASStrategy
-        return YoloNASStrategy
->>>>>>> e6c36f44
+        return YoloNASStrategy