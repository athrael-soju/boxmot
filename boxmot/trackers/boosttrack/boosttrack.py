import numpy as np
from typing import Optional, List
from collections import deque

from boxmot.trackers.boosttrack.assoc import (
    associate,
    iou_batch,
    MhDist_similarity,
    shape_similarity,
    soft_biou_batch,
)
from boxmot.appearance.reid.auto_backend import ReidAutoBackend
from boxmot.trackers.boosttrack.kalmanfilter import KalmanFilter
from boxmot.trackers.basetracker import BaseTracker
from boxmot.motion.cmc import get_cmc_method



def convert_bbox_to_z(bbox):
    """
    Converts a bounding box [x1,y1,x2,y2] to state vector [x, y, h, r].
    """
    w = bbox[2] - bbox[0]
    h = bbox[3] - bbox[1]
    x = bbox[0] + w / 2.0
    y = bbox[1] + h / 2.0
    r = w / float(h + 1e-6)
    return np.array([x, y, h, r]).reshape((4, 1))


def convert_x_to_bbox(x, score=None):
    """
    Converts a state vector [x, y, h, r] back to bounding box [x1,y1,x2,y2].
    """
    h = x[2]
    r = x[3]
    w = 0 if r <= 0 else r * h
    if score is None:
        return np.array([x[0] - w / 2.0, x[1] - h / 2.0,
                         x[0] + w / 2.0, x[1] + h / 2.0]).reshape((1, 4))
    return np.array([x[0] - w / 2.0, x[1] - h / 2.0,
                     x[0] + w / 2.0, x[1] + h / 2.0, score]).reshape((1, 5))


class KalmanBoxTracker:
    """
    Single object tracker using a Kalman filter.
    """
    count = 0

    def __init__(self, det, max_obs, emb: Optional[np.ndarray] = None):
        KalmanBoxTracker.count += 1

        self.time_since_update = 0
        self.id = KalmanBoxTracker.count 
        self.kf = KalmanFilter(convert_bbox_to_z(det[:4]))
        self.conf = det[4]
        self.cls = det[5]
        self.det_ind = det[6]
        self.emb = emb
        self.hit_streak = 0
        self.age = 0
        self.history_observations = deque([], maxlen=max_obs)

    def get_confidence(self, coef: float = 0.9) -> float:
        n = 7
        if self.age < n:
            return coef ** (n - self.age)
        return coef ** (self.time_since_update - 1)

    def update(self, det: np.ndarray):
        self.time_since_update = 0
        self.hit_streak += 1
        self.history_observations.append(self.get_state()[0])
        self.kf.update(convert_bbox_to_z(det))
        self.conf = det[4]
        self.cls = det[5]
        self.det_ind = det[6]

    def camera_update(self, transform: np.ndarray):
        x1, y1, x2, y2 = self.get_state()[0]
        x1_, y1_, _ = transform @ np.array([x1, y1, 1]).T
        x2_, y2_, _ = transform @ np.array([x2, y2, 1]).T
        w, h = x2_ - x1_, y2_ - y1_
        cx, cy = x1_ + w / 2, y1_ + h / 2
        self.kf.x[:4] = [cx, cy, h, w / h]

    def predict(self):
        self.kf.predict()
        self.age += 1
        if self.time_since_update > 0:
            self.hit_streak = 0
        self.time_since_update += 1
        return self.get_state()

    def get_state(self):
        return convert_x_to_bbox(self.kf.x)

    def update_emb(self, emb, alpha=0.9):
        self.emb = alpha * self.emb + (1 - alpha) * emb
        self.emb /= np.linalg.norm(self.emb)

    def get_emb(self):
        return self.emb


class BoostTrack(BaseTracker):

    def __init__(
        self,
        reid_weights,
        device,
        half: bool,

        max_age: int = 60,
        min_hits: int = 3,
        det_thresh: float = 0.6,
        iou_threshold: float = 0.3,
        use_ecc: bool = True,
        min_box_area: int = 10,
        aspect_ratio_thresh: bool = 1.6,
        cmc_method: str = 'ecc',

        # BoostTrack parameters
        lambda_iou: float = 0.5,
        lambda_mhd: float = 0.25,
        lambda_shape: float = 0.25,
        use_dlo_boost: bool = True,
        use_duo_boost: bool = True,
        dlo_boost_coef: float = 0.65,
        s_sim_corr: bool = False,
    
        # BoostTrack++ parameters
        use_rich_s: bool = False,
        use_sb: bool = False,
        use_vt: bool = False,

        with_reid: bool = False,
    ):
        super().__init__()
        self.frame_count = 0
        self.trackers: List[KalmanBoxTracker] = []

        # Parameters for BoostTrack (these can be tuned as needed)
        self.max_age = max_age            # maximum allowed frames without update
        self.min_hits = min_hits          # minimum hits to output a track
        self.det_thresh = det_thresh      # detection confidence threshold
        self.iou_threshold = iou_threshold   # association IoU threshold
        # self.use_ecc = use_ecc            # use ECC for camera motion compensation
        self.min_box_area = min_box_area  # minimum box area for detections
        self.aspect_ratio_thresh = aspect_ratio_thresh  # aspect ratio threshold for detections
        self.cmc_method = cmc_method

        self.lambda_iou = lambda_iou
        self.lambda_mhd = lambda_mhd
        self.lambda_shape = lambda_shape
        self.use_dlo_boost = use_dlo_boost
        self.use_duo_boost = use_duo_boost
        self.dlo_boost_coef = dlo_boost_coef
        self.s_sim_corr = s_sim_corr

        self.use_rich_s = use_rich_s
        self.use_sb = use_sb
        self.use_vt = use_vt

        self.with_reid = with_reid

<<<<<<< HEAD
        if self.use_ecc:
            self.cmc = get_cmc_method(cmc_method)()
        else:
            self.cmc = None
=======
        self.reid_model = ReidAutoBackend(weights=reid_weights, device=device, half=half).model if with_reid else None
        self.ecc = ECC(scale=350, video_name=None, use_cache=True) if use_ecc else None
>>>>>>> 4c160f12

    def update(self, dets: np.ndarray, img: np.ndarray, embs: Optional[np.ndarray] = None) -> np.ndarray:
        """
        Update the tracker with detections and an image.
        
        Args:
          dets (np.ndarray): Detection boxes in the format [[x1,y1,x2,y2,score], ...]
          img (np.ndarray): The current image frame.
          embs (Optional[np.ndarray]): Optional precomputed embeddings.
          
        Returns:
          np.ndarray: Tracked objects in the format
                      [x1, y1, x2, y2, id, confidence, cls, det_ind]
                      (with cls and det_ind set to -1 if unused)
        """
        if dets is None or dets.size == 0:
            dets = np.empty((0, 6))

        dets = np.hstack([dets, np.arange(len(dets)).reshape(-1, 1)])

        self.frame_count += 1

        if self.cmc is not None:
            transform = self.cmc.apply(img, dets)
            for trk in self.trackers:
                trk.camera_update(transform)

        trks = []
        confs = []
        
        for trk in self.trackers:
            pos = trk.predict()[0]
            conf = trk.get_confidence()
            confs.append(conf)
            trks.append(np.concatenate([pos, [conf]]))
        trks_np = np.vstack(trks) if len(trks) > 0 else np.empty((0, 5))

        if self.use_dlo_boost:
            dets = self.dlo_confidence_boost(dets)
        if self.use_duo_boost:
            dets = self.duo_confidence_boost(dets)

        dets_embs = np.ones((dets.shape[0], 1))
        if dets.size > 0:
            remain_inds = dets[:, 4] >= self.det_thresh
            dets = dets[remain_inds]
            scores = dets[:, 4]

            if self.with_reid:
                if embs is not None:
                    dets_embs = embs[remain_inds]
                else:
                    dets_embs = self.reid_model.get_features(dets[:, :4], img)
        else:
            scores = np.empty(0)
            dets_embs = np.ones((dets.shape[0], 1))

        if self.with_reid and len(self.trackers) > 0:
            tracker_embs = np.array([trk.get_emb() for trk in self.trackers])
            if dets_embs.shape[0] == 0:
                emb_cost = np.empty((0, tracker_embs.shape[0]))
            else:
                emb_cost = dets_embs.reshape(dets_embs.shape[0], -1) @ tracker_embs.reshape((tracker_embs.shape[0], -1)).T
        else:
            emb_cost = None

        mh_dist_matrix = self.get_mh_dist_matrix(dets)

        matched, unmatched_dets, unmatched_trks, _ = associate(
            dets,
            trks_np,
            self.iou_threshold,
            mahalanobis_distance=mh_dist_matrix,
            track_confidence=np.array(confs).reshape(-1, 1),
            detection_confidence=scores,
            emb_cost=emb_cost,
            lambda_iou=self.lambda_iou,
            lambda_mhd=self.lambda_mhd,
            lambda_shape=self.lambda_shape,
            s_sim_corr=self.s_sim_corr
        )

        if dets.size > 0:   
            trust = (dets[:, 4] - self.det_thresh) / (1 - self.det_thresh)
            af = 0.95
            dets_alpha = af + (1 - af) * (1 - trust)
        else:
            dets_alpha = np.empty(0)

        for m in matched:
            self.trackers[m[1]].update(dets[m[0], :])
            self.trackers[m[1]].update_emb(dets_embs[m[0]], alpha=dets_alpha[m[0]])

        for i in unmatched_dets:
            if dets[i, 4] >= self.det_thresh:
                self.trackers.append(KalmanBoxTracker(dets[i, :], max_obs=self.max_obs, emb=dets_embs[i]))

        outputs = []
        self.active_tracks = []
        for trk in self.trackers:
            d = trk.get_state()[0]
            if (trk.time_since_update < 1) and (
                    trk.hit_streak >= self.min_hits or self.frame_count <= self.min_hits):
                # Format: [x1, y1, x2, y2, id, confidence, cls, det_ind]
                outputs.append(np.array([d[0], d[1], d[2], d[3], trk.id + 1, trk.conf, trk.cls, trk.det_ind]))
                self.active_tracks.append(trk)
            
        self.trackers = [trk for trk in self.trackers if trk.time_since_update <= self.max_age]

        if len(outputs) == 0:
            return np.empty((0, 8))
        outputs = np.vstack(outputs)
        return self.filter_outputs(outputs)

    def dump_cache(self):
        if self.ecc is not None:
            self.ecc.save_cache()

    def filter_outputs(self, outputs: np.ndarray) -> np.ndarray:

        w_arr = outputs[:, 2] - outputs[:, 0]
        h_arr = outputs[:, 3] - outputs[:, 1]

        vertical_filter = w_arr / h_arr <= self.aspect_ratio_thresh
        area_filter = w_arr * h_arr > self.min_box_area

        return outputs[vertical_filter & area_filter]
<<<<<<< HEAD
    
=======

>>>>>>> 4c160f12
    def get_iou_matrix(self, detections: np.ndarray, buffered: bool = False) -> np.ndarray:
        trackers = np.zeros((len(self.trackers), 5))
        for t, trk in enumerate(trackers):
            pos = self.trackers[t].get_state()[0]
            trk[:] = [pos[0], pos[1], pos[2], pos[3], self.trackers[t].get_confidence()]

        return iou_batch(detections, trackers) if not buffered else soft_biou_batch(detections, trackers)

    def get_mh_dist_matrix(self, detections: np.ndarray, n_dims: int = 4) -> np.ndarray:
        if len(self.trackers) == 0:
            return np.zeros((0, 0))
        z = np.zeros((len(detections), n_dims), dtype=float)
        x = np.zeros((len(self.trackers), n_dims), dtype=float)
        sigma_inv = np.zeros((len(self.trackers), n_dims), dtype=float)

        for i in range(len(detections)):
            z[i, :n_dims] = convert_bbox_to_z(detections[i, :]).reshape(-1)[:n_dims]
        for i, trk in enumerate(self.trackers):
            x[i] = trk.kf.x[:n_dims]
            sigma_inv[i] = np.reciprocal(np.diag(trk.kf.covariance[:n_dims, :n_dims]))
        return ((z.reshape((-1, 1, n_dims)) - x.reshape((1, -1, n_dims))) ** 2 *
                sigma_inv.reshape((1, -1, n_dims))).sum(axis=2)

    def duo_confidence_boost(self, detections: np.ndarray) -> np.ndarray:
        if len(detections) == 0:
            return detections
        n_dims = 4
        limit = 13.2767
        mh_dist = self.get_mh_dist_matrix(detections, n_dims)
        if mh_dist.size == 0 and self.frame_count < 2:
            return detections
        min_dists = mh_dist.min(1)
        mask = (min_dists > limit) & (detections[:, 4] < self.det_thresh)
        boost_inds = np.where(mask)[0]
        iou_limit = 0.3
        if len(boost_inds) == 0:
            return detections

        bdiou = iou_batch(detections[boost_inds], detections[boost_inds]) - np.eye(len(boost_inds))
        bdiou_max = bdiou.max(axis=1)
        remaining = boost_inds[bdiou_max <= iou_limit]
        args = np.where(bdiou_max > iou_limit)[0]
        for i in range(len(args)):
            bi = args[i]
            tmp = np.where(bdiou[bi] > iou_limit)[0]
            args_tmp = np.append(np.intersect1d(boost_inds[args], boost_inds[tmp]), boost_inds[bi])
            conf_max = np.max(detections[args_tmp, 4])
            if detections[boost_inds[bi], 4] == conf_max:
                remaining = np.concatenate([remaining, [boost_inds[bi]]])
        mask_boost = np.zeros_like(detections[:, 4], dtype=bool)
        mask_boost[remaining] = True
        detections[:, 4] = np.where(mask_boost, self.det_thresh + 1e-4, detections[:, 4])
        return detections


    def dlo_confidence_boost(self, detections: np.ndarray) -> np.ndarray:
        if len(detections) == 0:
            return detections
        
        sbiou_matrix = self.get_iou_matrix(detections, True)
        if sbiou_matrix.size == 0:
            return detections

        trackers = np.zeros((len(self.trackers), 6))
        for t, trk in enumerate(self.trackers):
            pos = trk.get_state()[0]
            trackers[t] = [pos[0], pos[1], pos[2], pos[3], 0, trk.time_since_update - 1]

        if self.use_rich_s:
            mhd_sim = MhDist_similarity(self.get_mh_dist_matrix(detections), 1)
            shape_sim = shape_similarity(detections, trackers, self.s_sim_corr)
            S = (mhd_sim + shape_sim + sbiou_matrix) / 3
        else:
            S = self.get_iou_matrix(detections, False)

        if not self.use_sb and not self.use_vt:
            max_s = S.max(1)
            detections[:, 4] = np.maximum(detections[:, 4], max_s * self.dlo_boost_coef)
            return detections

        if self.use_sb:
            max_s = S.max(1)
            alpha = 0.65
            detections[:, 4] = np.maximum(
                detections[:, 4],
                alpha * detections[:, 4] + (1 - alpha) * max_s ** 1.5)
        if self.use_vt:
            threshold_s = 0.95
            threshold_e = 0.8
            n_steps = 20
            # alpha = (threshold_s - threshold_e) / n_steps # todo alpha is not being used probably a bug
            tmp = (S > np.maximum(
                threshold_s - np.array([trk.time_since_update - 1 for trk in self.trackers]),
                                    threshold_e)).max(1)
            scores = detections[:, 4].copy()
            scores[tmp] = np.maximum(scores[tmp], self.det_thresh + 1e-5)
            detections[:, 4] = scores
        return detections<|MERGE_RESOLUTION|>--- conflicted
+++ resolved
@@ -165,15 +165,15 @@
 
         self.with_reid = with_reid
 
-<<<<<<< HEAD
+        if self.with_reid:
+            self.reid_model = ReidAutoBackend(weights=reid_weights, device=device, half=half).model
+        else:
+            self.reid_model = None
+
         if self.use_ecc:
             self.cmc = get_cmc_method(cmc_method)()
         else:
             self.cmc = None
-=======
-        self.reid_model = ReidAutoBackend(weights=reid_weights, device=device, half=half).model if with_reid else None
-        self.ecc = ECC(scale=350, video_name=None, use_cache=True) if use_ecc else None
->>>>>>> 4c160f12
 
     def update(self, dets: np.ndarray, img: np.ndarray, embs: Optional[np.ndarray] = None) -> np.ndarray:
         """
@@ -301,11 +301,7 @@
         area_filter = w_arr * h_arr > self.min_box_area
 
         return outputs[vertical_filter & area_filter]
-<<<<<<< HEAD
     
-=======
-
->>>>>>> 4c160f12
     def get_iou_matrix(self, detections: np.ndarray, buffered: bool = False) -> np.ndarray:
         trackers = np.zeros((len(self.trackers), 5))
         for t, trk in enumerate(trackers):
